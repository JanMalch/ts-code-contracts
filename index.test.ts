--- conflicted
+++ resolved
@@ -135,43 +135,6 @@
     });
   });
 
-<<<<<<< HEAD
-=======
-  describe('useIf', () => {
-    interface Named {
-      name: string;
-    }
-
-    function isNamed(value: any): value is Named {
-      return value != null && typeof value.name === 'string';
-    }
-
-    it('should return the value if it passes the type guard', () => {
-      const input = { name: 'John' };
-      const ifIsNamed = useIf(isNamed);
-      expect(ifIsNamed(input)).toBe(input);
-    });
-    it('should throw a PreconditionError by default if the value does not pass the type guard', () => {
-      const ifIsNamed = useIf(isNamed);
-      expect(() => ifIsNamed(false)).toThrowError(
-        new PreconditionError('Unmet precondition')
-      );
-    });
-    it('should use the given contract', () => {
-      const ifIsNamed = useIf(isNamed, ensures);
-      expect(() => ifIsNamed(false)).toThrowError(
-        new PostconditionError('Unmet postcondition')
-      );
-    });
-    it('should use the given message for the contract error', () => {
-      const ifIsNamed = useIf(isNamed, ensures, 'Failed!');
-      expect(() => ifIsNamed(false)).toThrowError(
-        new PostconditionError('Failed!')
-      );
-    });
-  });
-
->>>>>>> 236adb33
   describe('unreachable', () => {
     it('should always throw an error at runtime', () => {
       expect(() => unreachable({} as never)).toThrowError();
